--- conflicted
+++ resolved
@@ -37,12 +37,7 @@
     @test_throws BoundsError L[1, 5]
     @test_throws BoundsError L[1:5, 2]
     @test_throws ErrorException ados[L.N + 1]
-<<<<<<< HEAD
     @test_throws ErrorException @test_warn "HEOM doesn't support matrix type : Vector{Int64}" M_S([0, 0]; verbose=false)
-=======
-    @test_throws ErrorException M_S(Hsys, :wrong; verbose=false)
-    @test_throws ErrorException M_S([0, 0]; verbose=false)
->>>>>>> 87dcbe26
 end
 
 λ  = 0.1450
@@ -111,10 +106,6 @@
     @test_throws BoundsError L[1, 1821]
     @test_throws BoundsError L[1:1821, 336]
     @test_throws ErrorException ados[L.N + 1]
-<<<<<<< HEAD
-    @test_throws ErrorException @test_warn "HEOM doesn't support matrix type : Vector{Int64}" M_Boson([0, 0], tier, Bbath; verbose=false)
-=======
-    @test_throws ErrorException M_Boson(Hsys, tier, Bbath, :wrong; verbose=false)
     @test_throws ErrorException M_Boson([0, 0], tier, Bbath; verbose=false)
 end
 
@@ -142,7 +133,6 @@
         @test ρ_rwa[1, 1] ≈ abs(Gt) ^ 2 * ρ0[1, 1]
         @test ρ_rwa[1, 2] ≈ Gt * ρ0[1, 2]
     end
->>>>>>> 87dcbe26
 end
 
 # Test Fermion-type HEOM Liouvillian superoperator matrix
@@ -196,12 +186,7 @@
     @test_throws BoundsError L[1, 9301]
     @test_throws BoundsError L[1:9301, 9300]
     @test_throws ErrorException ados[L.N + 1]
-<<<<<<< HEAD
-    @test_throws ErrorException @test_warn "HEOM doesn't support matrix type : Vector{Int64}" M_Fermion([0, 0], tier, Fbath; verbose=false)
-=======
-    @test_throws ErrorException M_Fermion(Hsys, tier, Fbath, :wrong; verbose=false)
     @test_throws ErrorException M_Fermion([0, 0], tier, Fbath; verbose=false)
->>>>>>> 87dcbe26
 end
 
 # Test Boson-Fermion-type HEOM Liouvillian superoperator matrix
@@ -273,12 +258,7 @@
 
     ## check exceptions
     @test_throws ErrorException ados[L.N + 1]
-<<<<<<< HEAD
-    @test_throws ErrorException @test_warn "HEOM doesn't support matrix type : Vector{Int64}" M_Boson_Fermion([0, 0], tierb, tierf, Bbath, Fbath; verbose=false)
-=======
-    @test_throws ErrorException M_Boson_Fermion(Hsys, tierb, tierf, Bbath, Fbath, :wrong; verbose=false)
     @test_throws ErrorException M_Boson_Fermion([0, 0], tierb, tierf, Bbath, Fbath; verbose=false)
->>>>>>> 87dcbe26
 end
 
 @testset "Hierarchy Dictionary" begin
